--- conflicted
+++ resolved
@@ -26,11 +26,7 @@
 	}
 	if compressed {
 		w.flateWriter = wsflate.NewWriter(nil, func(w io.Writer) wsflate.Compressor {
-<<<<<<< HEAD
-			f, _ := flate.NewWriter(w, flate.BestCompression)
-=======
 			f, _ := flate.NewWriter(w, flate.DefaultCompression)
->>>>>>> 52622915
 			return f
 		})
 	}
